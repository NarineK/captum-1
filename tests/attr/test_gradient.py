from __future__ import print_function

import torch

from captum.attr._utils.gradient import (
    compute_gradients,
    compute_layer_gradients_and_eval,
    apply_gradient_requirements,
    undo_gradient_requirements,
)

from .helpers.utils import assertArraysAlmostEqual, BaseTest
from .helpers.basic_models import (
    BasicModel,
    BasicModel6_MultiTensor,
    TestModel_MultiLayer,
)


<<<<<<< HEAD
class Test(BaseTest):
=======
class Test(unittest.TestCase):
    def test_apply_gradient_reqs(self):
        initial_grads = [False, True, False]
        test_tensor = torch.tensor([[6.0]], requires_grad=True)
        test_tensor.grad = torch.tensor([[7.0]])
        test_tensor_tuple = (torch.tensor([[5.0]]), test_tensor, torch.tensor([[7.0]]))
        out_mask = apply_gradient_requirements(test_tensor_tuple)
        for i in range(len(test_tensor_tuple)):
            self.assertTrue(test_tensor_tuple[i].requires_grad)
            self.assertEqual(out_mask[i], initial_grads[i])
            if test_tensor_tuple[i].grad is not None:
                self.assertAlmostEqual(torch.sum(test_tensor_tuple[i].grad).item(), 0.0)

    def test_undo_gradient_reqs(self):
        initial_grads = [False, True, False]
        test_tensor = torch.tensor([[6.0]], requires_grad=True)
        test_tensor.grad = torch.tensor([[7.0]])
        test_tensor_tuple = (
            torch.tensor([[6.0]], requires_grad=True),
            test_tensor,
            torch.tensor([[7.0]], requires_grad=True),
        )
        undo_gradient_requirements(test_tensor_tuple, initial_grads)
        for i in range(len(test_tensor_tuple)):
            self.assertEqual(test_tensor_tuple[i].requires_grad, initial_grads[i])
            if test_tensor_tuple[i].grad is not None:
                self.assertAlmostEqual(torch.sum(test_tensor_tuple[i].grad).item(), 0.0)

>>>>>>> b1ba0e8f
    def test_gradient_basic(self):
        model = BasicModel()
        input = torch.tensor([[5.0]], requires_grad=True)
        grads = compute_gradients(model, input)[0]
        assertArraysAlmostEqual(grads.squeeze(0).tolist(), [0.0], delta=0.01)

    def test_gradient_basic_2(self):
        model = BasicModel()
        input = torch.tensor([[-3.0]], requires_grad=True)
        grads = compute_gradients(model, input)[0]
        assertArraysAlmostEqual(grads.squeeze(0).tolist(), [1.0], delta=0.01)

    def test_gradient_multiinput(self):
        model = BasicModel6_MultiTensor()
        input1 = torch.tensor([[-3.0, -5.0]], requires_grad=True)
        input2 = torch.tensor([[-5.0, 2.0]], requires_grad=True)
        grads = compute_gradients(model, (input1, input2))
        assertArraysAlmostEqual(grads[0].squeeze(0).tolist(), [0.0, 1.0], delta=0.01)
        assertArraysAlmostEqual(grads[1].squeeze(0).tolist(), [0.0, 0.0], delta=0.01)

    def test_layer_gradient_linear0(self):
        model = TestModel_MultiLayer()
        input = torch.tensor([[5.0, -11.0, 23.0]], requires_grad=True)
        grads, eval = compute_layer_gradients_and_eval(
            model, model.linear0, input, target_ind=0
        )
        assertArraysAlmostEqual(grads.squeeze(0).tolist(), [4.0, 4.0, 4.0], delta=0.01)
        assertArraysAlmostEqual(
            eval.squeeze(0).tolist(), [5.0, -11.0, 23.0], delta=0.01
        )

    def test_layer_gradient_linear1(self):
        model = TestModel_MultiLayer()
        input = torch.tensor([[5.0, 2.0, 1.0]], requires_grad=True)
        grads, eval = compute_layer_gradients_and_eval(
            model, model.linear1, input, target_ind=1
        )
        assertArraysAlmostEqual(
            grads.squeeze(0).tolist(), [0.0, 1.0, 1.0, 1.0], delta=0.01
        )
        assertArraysAlmostEqual(
            eval.squeeze(0).tolist(), [-2.0, 9.0, 9.0, 9.0], delta=0.01
        )

    def test_layer_gradient_output(self):
        model = TestModel_MultiLayer()
        input = torch.tensor([[5.0, 2.0, 1.0]], requires_grad=True)
        grads, eval = compute_layer_gradients_and_eval(
            model, model.linear2, input, target_ind=1
        )
        assertArraysAlmostEqual(grads.squeeze(0).tolist(), [0.0, 1.0], delta=0.01)
        assertArraysAlmostEqual(eval.squeeze(0).tolist(), [26.0, 28.0], delta=0.01)<|MERGE_RESOLUTION|>--- conflicted
+++ resolved
@@ -17,10 +17,7 @@
 )
 
 
-<<<<<<< HEAD
 class Test(BaseTest):
-=======
-class Test(unittest.TestCase):
     def test_apply_gradient_reqs(self):
         initial_grads = [False, True, False]
         test_tensor = torch.tensor([[6.0]], requires_grad=True)
@@ -48,7 +45,6 @@
             if test_tensor_tuple[i].grad is not None:
                 self.assertAlmostEqual(torch.sum(test_tensor_tuple[i].grad).item(), 0.0)
 
->>>>>>> b1ba0e8f
     def test_gradient_basic(self):
         model = BasicModel()
         input = torch.tensor([[5.0]], requires_grad=True)
